<<<<<<< HEAD
import "./App.css";
import { toast } from "sonner";
import { useEffect, useState } from "react";
import { Calendar, Chrome, HardDrive, Mail, Search, Youtube } from "lucide-react";
import { invoke } from "@tauri-apps/api/core";
import { Drawer, DrawerContent, DrawerTitle, DrawerTrigger } from "@/components/ui/drawer";
import { Card, CardContent } from "@/components/ui/card";
import { Button } from "@/components/ui/button";
import { cn } from "./lib/utils";
import { Input } from "./components/ui/input";
=======
import './app.css';
import { useEffect, useState } from 'react';
import { Chrome, HardDrive, Search, Youtube } from 'lucide-react';
import { invoke } from '@tauri-apps/api/core';
import { Input } from './components/ui/input';
import { Card, CardContent } from './components/ui/card';
import {
  Breadcrumb,
  BreadcrumbItem,
  BreadcrumbLink,
  BreadcrumbList,
  BreadcrumbSeparator,
} from './components/ui/breadcrumb';
import { AppInstallButton } from './components/app/AppInstallButton';
import { AppIcon } from './components/app/AppIcon';
import { AppDetail } from './components/app/AppDetail';

import type { App } from '@/types/components/app';
>>>>>>> b2220435

const apps: App[] = [
  {
    name: "Browser",
    description: "Web browser",
    icon: {
      type: 'lucide',
      icon: Chrome
    },
    category: "Utilities",
    price: "Get",
    developer: "Google LLC",
  },
  {
    name: "Gmail",
    description: "Email and messaging platform",
    icon: {
      type: 'url',
      url: `/servers/gmail.svg`
    },
    category: "Productivity",
    price: "Free",
    developer: "Google LLC",
  },
  {
    name: "Google Calendar",
    description: "Schedule and organize events",
    icon: {
      type: 'url',
      url: `/servers/gcal.svg`
    },
    category: "Productivity",
    price: "Free",
    developer: "Google LLC",
  },
  {
    name: "Google Drive",
    description: "Cloud storage and file sharing",
    icon: {
      type: 'lucide',
      icon: HardDrive
    },
    category: "Productivity",
    price: "Free",
    developer: "Google LLC",
  },
  {
    name: "YouTube",
    description: "Video streaming platform",
    icon: {
      type: 'lucide',
      icon: Youtube
    },
    category: "Entertainment",
    price: "Free",
    developer: "Google LLC",
  },
] as const;

function App() {
  const [configuredApps, setConfiguredApps] = useState<{
    [key: string]: boolean;
  }>({});
  const [installedApps, setInstalledApps] = useState<{
    [key: string]: boolean;
  }>({});
  const [selectedApp, setSelectedApp] = useState<App | null>(null);

  // Check which apps are configured and installed when component mounts
  useEffect(() => {
    const initializeEnvironment = async () => {
      try {
        const result = await invoke("ensure_node_environment");
        console.log(result);
      } catch (error) {
        console.error("Failed to initialize Node.js environment:", error);
      }
    };

    const checkAppStatuses = async () => {
      const configs: { [key: string]: boolean } = {};
      const installed: { [key: string]: boolean } = {};
      for (const app of apps) {
        configs[app.name] = await invoke("is_app_configured", {
          appName: app.name,
        });
        installed[app.name] = await invoke("is_app_installed", {
          appName: app.name,
        });
      }
      setConfiguredApps(configs);
      setInstalledApps(installed);
    };

    initializeEnvironment();
    checkAppStatuses();
<<<<<<< HEAD
  }, []);

  const handleGetClick = async (appName: string) => {
    try {
      // Call appropriate function based on installation status
      const result = await invoke(
        installedApps[appName] ? "handle_app_uninstall" : "handle_app_get",
        { appName }
      );
      console.log(result);

      // Refresh installation status after action
      const isInstalled = await invoke<boolean>("is_app_installed", {
        appName,
      });
      setInstalledApps((prev) => ({ ...prev, [appName]: isInstalled }));
      toast.success(`${appName} ${!isInstalled ? "uninstalled" : "installed"}`);
    } catch (error) {
      console.error("Failed to handle app action:", error);
    }
=======

  }, []);

  const handleInstallationChange = (appName: string, isInstalled: boolean) => {
    setInstalledApps((prev) => ({ ...prev, [appName]: isInstalled }));
>>>>>>> b2220435
  };

  return (
    <div className="min-h-screen bg-white">
      <header className="sticky top-0 bg-white border-b border-gray-200 z-10">
        <div className="container mx-auto px-4 py-2">
          <div className="flex items-center justify-between">
            <div className="flex items-center gap-4">
              <div className="flex items-center space-x-1">
                <img src="/logo.svg" alt="Fleur" width={24} height={24} />
                <h1 className="text-xl font-bold">Fleur</h1>
              </div>
            </div>
            <div className="flex items-center space-x-4">
              <div className="relative">
                <Search className="absolute left-3 top-1/2 transform -translate-y-1/2 text-gray-400 w-4 h-4" />
                <Input
                  type="text"
                  placeholder="Search apps..."
                  className="pl-8 pr-4 py-2 rounded-lg border border-gray-200 focus:outline-none focus:ring-2 focus:ring-blue-500"
                />
              </div>
            </div>
          </div>
          {selectedApp && (
            <div className="mt-2">
              <Breadcrumb>
                <BreadcrumbList>
                  <BreadcrumbItem>
                    <BreadcrumbLink onClick={() => setSelectedApp(null)} className="cursor-pointer">
                      Apps
                    </BreadcrumbLink>
                  </BreadcrumbItem>
                  <BreadcrumbSeparator />
                  <BreadcrumbItem>
                    <span className="text-gray-900">{selectedApp.name}</span>
                  </BreadcrumbItem>
                </BreadcrumbList>
              </Breadcrumb>
            </div>
          )}
        </div>
      </header>

<<<<<<< HEAD
      <main className="container mx-auto px-4 py-8">
        <section>
          <div className="grid grid-cols-1 md:grid-cols-2 lg:grid-cols-3 gap-3">
            {apps.map((app) => (
              <Drawer>
                <DrawerTrigger
                  asChild
                  onClick={(e) => {
                    e.stopPropagation();
                  }}>
                  <Card
                    key={app.name}
                    className="rounded-md border-gray-100 shadow-none cursor-pointer hover:shadow-sm transition-all duration-300">
                    <CardContent className="p-3">
                      <div className="flex items-center justify-between space-x-4">
                        <div className="p-2 rounded-lg bg-gray-50">
                          <app.icon className="w-5 h-5 text-gray-600" />
                        </div>
                        <div className="flex w-full justify-between items-center">
                          <div>
                            <h3 className="font-semibold text-sm">
                              {app.name}
                            </h3>
                            <p className="text-xs text-gray-500">
                              {app.category}
                            </p>
                          </div>
                          <Button
                            size="sm"
                            className={cn(
                              `transition-colors ${
                                !configuredApps[app.name]
                                  ? "bg-gray-100 text-gray-400 cursor-not-allowed"
                                  : installedApps[app.name]
                                  ? "bg-red-50 text-red-600 hover:bg-red-100"
                                  : "bg-gray-50 text-gray-600 hover:bg-gray-100"
                              }`,
                              !configuredApps[app.name] && "cursor-not-allowed"
                            )}
                            disabled={!configuredApps[app.name]}
                            onClick={(e) => {
                              e.stopPropagation();
                              handleGetClick(app.name);
                            }}
                            variant="secondary">
                            {installedApps[app.name] ? "Uninstall" : "Get"}
                          </Button>
                        </div>
                      </div>
                    </CardContent>
                  </Card>
                </DrawerTrigger>
                <DrawerContent className="h-[99%] px-4">
                  <DrawerTitle>{app.name}</DrawerTitle>
                  <p className="text-sm text-gray-500">{app.description}</p>
                </DrawerContent>
              </Drawer>
            ))}
          </div>
        </section>
=======
      <main className="container mx-auto px-4 py-4">
        <div className="view-transition-wrapper">
          {selectedApp ? (
            <div style={{ viewTransitionName: 'app-detail' }}>
              <AppDetail
                app={selectedApp}
                isConfigured={configuredApps[selectedApp.name]}
                isInstalled={installedApps[selectedApp.name]}
                onInstallationChange={(isInstalled) => handleInstallationChange(selectedApp.name, isInstalled)}
              />
            </div>
          ) : (
            <section className="flex flex-col gap-4">
              <div className="flex items-center justify-start">
                <h2 className="text-xl font-bold text-gray-900">Popular Apps</h2>
              </div>
              <div className="grid grid-cols-1 md:grid-cols-2 lg:grid-cols-3 gap-1">
                {apps.map((app) => (
                  <div
                    key={app.name}
                    onClick={() => {
                      if (document.startViewTransition) {
                        document.startViewTransition(() => {
                          setSelectedApp(app);
                        });
                      } else {
                        setSelectedApp(app);
                      }
                    }}
                    style={{ viewTransitionName: `app-card-${app.name}` }}
                  >
                    <Card className="border-transparent bg-transparent shadow-none">
                      <CardContent className="p-4">
                        <div className="flex items-center gap-4">
                          <div className="w-10 h-10 rounded-md overflow-hidden bg-gray-50 shadow-sm flex items-center justify-center">
                            <AppIcon app={app} />
                          </div>
                          <div className="flex-1 min-w-0">
                            <h3 className="font-semibold text-base text-gray-900">{app.name}</h3>
                            <p className="text-sm text-gray-500">{app.category}</p>
                          </div>
                          <AppInstallButton
                            app={app}
                            isConfigured={configuredApps[app.name]}
                            isInstalled={installedApps[app.name]}
                            onInstallationChange={(isInstalled) => handleInstallationChange(app.name, isInstalled)}
                          />
                        </div>
                      </CardContent>
                    </Card>
                  </div>
                ))}
              </div>
            </section>
          )}
        </div>
>>>>>>> b2220435
      </main>
    </div>
  );
}

export default App;<|MERGE_RESOLUTION|>--- conflicted
+++ resolved
@@ -1,15 +1,3 @@
-<<<<<<< HEAD
-import "./App.css";
-import { toast } from "sonner";
-import { useEffect, useState } from "react";
-import { Calendar, Chrome, HardDrive, Mail, Search, Youtube } from "lucide-react";
-import { invoke } from "@tauri-apps/api/core";
-import { Drawer, DrawerContent, DrawerTitle, DrawerTrigger } from "@/components/ui/drawer";
-import { Card, CardContent } from "@/components/ui/card";
-import { Button } from "@/components/ui/button";
-import { cn } from "./lib/utils";
-import { Input } from "./components/ui/input";
-=======
 import './app.css';
 import { useEffect, useState } from 'react';
 import { Chrome, HardDrive, Search, Youtube } from 'lucide-react';
@@ -28,7 +16,6 @@
 import { AppDetail } from './components/app/AppDetail';
 
 import type { App } from '@/types/components/app';
->>>>>>> b2220435
 
 const apps: App[] = [
   {
@@ -125,34 +112,11 @@
 
     initializeEnvironment();
     checkAppStatuses();
-<<<<<<< HEAD
-  }, []);
-
-  const handleGetClick = async (appName: string) => {
-    try {
-      // Call appropriate function based on installation status
-      const result = await invoke(
-        installedApps[appName] ? "handle_app_uninstall" : "handle_app_get",
-        { appName }
-      );
-      console.log(result);
-
-      // Refresh installation status after action
-      const isInstalled = await invoke<boolean>("is_app_installed", {
-        appName,
-      });
-      setInstalledApps((prev) => ({ ...prev, [appName]: isInstalled }));
-      toast.success(`${appName} ${!isInstalled ? "uninstalled" : "installed"}`);
-    } catch (error) {
-      console.error("Failed to handle app action:", error);
-    }
-=======
-
   }, []);
 
   const handleInstallationChange = (appName: string, isInstalled: boolean) => {
     setInstalledApps((prev) => ({ ...prev, [appName]: isInstalled }));
->>>>>>> b2220435
+
   };
 
   return (
@@ -197,68 +161,6 @@
         </div>
       </header>
 
-<<<<<<< HEAD
-      <main className="container mx-auto px-4 py-8">
-        <section>
-          <div className="grid grid-cols-1 md:grid-cols-2 lg:grid-cols-3 gap-3">
-            {apps.map((app) => (
-              <Drawer>
-                <DrawerTrigger
-                  asChild
-                  onClick={(e) => {
-                    e.stopPropagation();
-                  }}>
-                  <Card
-                    key={app.name}
-                    className="rounded-md border-gray-100 shadow-none cursor-pointer hover:shadow-sm transition-all duration-300">
-                    <CardContent className="p-3">
-                      <div className="flex items-center justify-between space-x-4">
-                        <div className="p-2 rounded-lg bg-gray-50">
-                          <app.icon className="w-5 h-5 text-gray-600" />
-                        </div>
-                        <div className="flex w-full justify-between items-center">
-                          <div>
-                            <h3 className="font-semibold text-sm">
-                              {app.name}
-                            </h3>
-                            <p className="text-xs text-gray-500">
-                              {app.category}
-                            </p>
-                          </div>
-                          <Button
-                            size="sm"
-                            className={cn(
-                              `transition-colors ${
-                                !configuredApps[app.name]
-                                  ? "bg-gray-100 text-gray-400 cursor-not-allowed"
-                                  : installedApps[app.name]
-                                  ? "bg-red-50 text-red-600 hover:bg-red-100"
-                                  : "bg-gray-50 text-gray-600 hover:bg-gray-100"
-                              }`,
-                              !configuredApps[app.name] && "cursor-not-allowed"
-                            )}
-                            disabled={!configuredApps[app.name]}
-                            onClick={(e) => {
-                              e.stopPropagation();
-                              handleGetClick(app.name);
-                            }}
-                            variant="secondary">
-                            {installedApps[app.name] ? "Uninstall" : "Get"}
-                          </Button>
-                        </div>
-                      </div>
-                    </CardContent>
-                  </Card>
-                </DrawerTrigger>
-                <DrawerContent className="h-[99%] px-4">
-                  <DrawerTitle>{app.name}</DrawerTitle>
-                  <p className="text-sm text-gray-500">{app.description}</p>
-                </DrawerContent>
-              </Drawer>
-            ))}
-          </div>
-        </section>
-=======
       <main className="container mx-auto px-4 py-4">
         <div className="view-transition-wrapper">
           {selectedApp ? (
@@ -315,7 +217,6 @@
             </section>
           )}
         </div>
->>>>>>> b2220435
       </main>
     </div>
   );
