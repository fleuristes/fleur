import "./App.css";
import { useEffect, useState } from "react";
import { Calendar, Chrome, HardDrive, Mail, Search, Youtube } from "lucide-react";
import { invoke } from "@tauri-apps/api/core";
<<<<<<< HEAD
import { Card, CardContent } from "@/components/ui/card";
import { Button } from "@/components/ui/button";
import { Label } from "./components/ui/label";
import { Input } from "./components/ui/input";
=======
import { useEffect, useState } from 'react';
import { Label } from './components/ui/label';
import { cn } from './lib/utils';
import { toast } from 'sonner';
import {
  Drawer,
  DrawerContent,
  DrawerTitle,
  DrawerTrigger,
} from "@/components/ui/drawer"
>>>>>>> f08c1feb

const apps = [
  {
    name: "Browser",
    description: "Web browser",
    icon: Chrome,
    category: "Utilities",
    price: "Get",
    developer: "Google LLC",
  },
  {
    name: "Gmail",
    description: "Email and messaging platform",
    icon: Mail,
    category: "Productivity",
    price: "Free",
    developer: "Google LLC",
  },
  {
    name: "Google Calendar",
    description: "Schedule and organize events",
    icon: Calendar,
    category: "Productivity",
    price: "Free",
    developer: "Google LLC",
  },
  {
    name: "Google Drive",
    description: "Cloud storage and file sharing",
    icon: HardDrive,
    category: "Productivity",
    price: "Free",
    developer: "Google LLC",
  },
  {
    name: "YouTube",
    description: "Video streaming platform",
    icon: Youtube,
    category: "Entertainment",
    price: "Free",
    developer: "Google LLC",
  },
];

function App() {
  const [uvVersion, setUvVersion] = useState<string | null>(null);
  const [bunVersion, setBunVersion] = useState<string | null>(null);
  const [configuredApps, setConfiguredApps] = useState<{
    [key: string]: boolean;
  }>({});
  const [installedApps, setInstalledApps] = useState<{
    [key: string]: boolean;
  }>({});

  // Check which apps are configured and installed when component mounts
  useEffect(() => {
    const checkAppStatuses = async () => {
      const configs: { [key: string]: boolean } = {};
      const installed: { [key: string]: boolean } = {};
      for (const app of apps) {
        configs[app.name] = await invoke("is_app_configured", {
          appName: app.name,
        });
        installed[app.name] = await invoke("is_app_installed", {
          appName: app.name,
        });
      }
      setConfiguredApps(configs);
      setInstalledApps(installed);
    };
    checkAppStatuses();
    checkUvVersion();
    checkBunVersion();
  }, []);

  const handleGetClick = async (appName: string) => {
    try {
      // Call appropriate function based on installation status
      const result = await invoke(
        installedApps[appName] ? "handle_app_uninstall" : "handle_app_get",
        { appName }
      );
      console.log(result);

      // Refresh installation status after action
      const isInstalled = await invoke<boolean>("is_app_installed", {
        appName,
      });
      setInstalledApps((prev) => ({ ...prev, [appName]: isInstalled }));
      toast.success(`${appName} ${!isInstalled ? "uninstalled" : "installed"}`);
    } catch (error) {
      console.error("Failed to handle app action:", error);
    }
  };

  const checkUvVersion = async () => {
    try {
      const version = await invoke("check_uv_version");
      setUvVersion(version as string);
    } catch (error) {
      setUvVersion(error as string);
    }
  };

  const checkBunVersion = async () => {
    try {
      const version = await invoke("check_bun_version");
      setBunVersion(version as string);
    } catch (error) {
      setBunVersion(error as string);
    }
  };

  return (
    <div className="min-h-screen bg-white">
      <header className="sticky top-0 bg-white border-b border-gray-200 z-10">
        <div className="container mx-auto px-4 py-2">
          <div className="flex items-center justify-between">
            <div className="flex items-center space-x-1">
              <img src="/logo.svg" alt="Fleur" width={24} height={24} />
              <h1 className="text-xl font-bold">Fleur</h1>
            </div>
            <div className="flex items-center space-x-4">
              <div className="relative">
                <Search className="absolute left-3 top-1/2 transform -translate-y-1/2 text-gray-400 w-4 h-4" />
                <Input
                  type="text"
                  placeholder="Search apps..."
                  className="pl-8 pr-4 py-2 rounded-lg border border-gray-200 focus:outline-none focus:ring-2 focus:ring-blue-500"
                />
              </div>
            </div>
          </div>
        </div>
      </header>

      <main className="container mx-auto px-4 py-8">
        <section>
          <div className="grid grid-cols-1 md:grid-cols-2 lg:grid-cols-3 gap-3">
            {apps.map((app) => (
<<<<<<< HEAD
              <Card
                key={app.name}
                className="rounded-md border-gray-100 shadow-none">
                <CardContent className="p-3">
                  <div className="flex items-center justify-between space-x-4">
                    <div className="p-2 rounded-lg bg-gray-50">
                      <app.icon className="w-5 h-5 text-gray-600" />
                    </div>
                    <div className="flex w-full justify-between items-center">
                      <div>
                        <h3 className="font-semibold text-sm">{app.name}</h3>
                        <p className="text-xs text-gray-500">{app.category}</p>
                      </div>
                      <Button
                        size="sm"
                        className={`transition-colors ${
                          !configuredApps[app.name]
                            ? "bg-gray-100 text-gray-400 cursor-not-allowed"
                            : installedApps[app.name]
                            ? "bg-red-50 text-red-600 hover:bg-red-100"
                            : "bg-blue-50 text-blue-600 hover:bg-blue-100"
                        }`}
                        disabled={!configuredApps[app.name]}
                        onClick={() => handleGetClick(app.name)}
                        variant="secondary">
                        {installedApps[app.name] ? "Uninstall" : "Get"}
                      </Button>
                    </div>
                  </div>
                </CardContent>
              </Card>
=======
              <Drawer>
                <DrawerTrigger asChild onClick={(e) => {
                  e.stopPropagation();
                }}>
                  <Card key={app.name} className="rounded-md border-gray-100 shadow-none cursor-pointer hover:shadow-sm transition-all duration-300">
                    <CardContent className="p-3">
                      <div className="flex items-center justify-between space-x-4">
                        <div className="p-2 rounded-lg bg-gray-50">
                          <app.icon className="w-5 h-5 text-gray-600" />
                        </div>
                        <div className="flex w-full justify-between items-center">
                          <div>
                            <h3 className="font-semibold text-sm">{app.name}</h3>
                            <p className="text-xs text-gray-500">{app.category}</p>
                          </div>
                          <Button size="sm" className={cn(`transition-colors ${
                                !configuredApps[app.name]
                                  ? "bg-gray-100 text-gray-400 cursor-not-allowed"
                                  : installedApps[app.name]
                                  ? "bg-red-50 text-red-600 hover:bg-red-100"
                                  : "bg-gray-50 text-gray-600 hover:bg-gray-100"
                            }`, !configuredApps[app.name] && "cursor-not-allowed")}
                            disabled={!configuredApps[app.name]} onClick={(e) => {
                              e.stopPropagation();
                              handleGetClick(app.name);
                            }} variant="secondary">
                            {installedApps[app.name] ? "Uninstall" : "Get"}
                          </Button>
                        </div>
                      </div>
                    </CardContent>
                  </Card>
                </DrawerTrigger>
                <DrawerContent className="h-[99%] px-4">
                  <DrawerTitle>{app.name}</DrawerTitle> 
                  <p className="text-sm text-gray-500">{app.description}</p>
                </DrawerContent>
              </Drawer>
>>>>>>> f08c1feb
            ))}
          </div>
          <div className="flex items-center gap-4 absolute bottom-0 left-0 w-full px-8 py-1 border-t border-gray-100">
            <div className="flex items-center">
              <Label className="text-xs">UV version</Label>
              {uvVersion ? (
                <p className="ml-2 text-xs text-gray-500">{uvVersion}</p>
              ) : (
                <p className="ml-2 text-xs text-gray-500">Not installed</p>
              )}
            </div>
            <p className="text-gray-200">|</p>
            <div className="flex items-center">
              <Label className="text-xs">Bun version</Label>
              {bunVersion ? (
                <p className="ml-2 text-xs text-gray-500">{bunVersion}</p>
              ) : (
                <p className="ml-2 text-xs text-gray-500">Not installed</p>
              )}
            </div>
          </div>
        </section>
      </main>
    </div>
  );
}

export default App;<|MERGE_RESOLUTION|>--- conflicted
+++ resolved
@@ -1,13 +1,9 @@
-import "./App.css";
-import { useEffect, useState } from "react";
-import { Calendar, Chrome, HardDrive, Mail, Search, Youtube } from "lucide-react";
+import './App.css';
+import { Calendar, Chrome, HardDrive, Mail, Search, Youtube } from 'lucide-react';
+import { Button } from '@/components/ui/button';
+import { Card, CardContent } from '@/components/ui/card';
+import { Input } from './components/ui/input';
 import { invoke } from "@tauri-apps/api/core";
-<<<<<<< HEAD
-import { Card, CardContent } from "@/components/ui/card";
-import { Button } from "@/components/ui/button";
-import { Label } from "./components/ui/label";
-import { Input } from "./components/ui/input";
-=======
 import { useEffect, useState } from 'react';
 import { Label } from './components/ui/label';
 import { cn } from './lib/utils';
@@ -18,7 +14,6 @@
   DrawerTitle,
   DrawerTrigger,
 } from "@/components/ui/drawer"
->>>>>>> f08c1feb
 
 const apps = [
   {
@@ -159,39 +154,6 @@
         <section>
           <div className="grid grid-cols-1 md:grid-cols-2 lg:grid-cols-3 gap-3">
             {apps.map((app) => (
-<<<<<<< HEAD
-              <Card
-                key={app.name}
-                className="rounded-md border-gray-100 shadow-none">
-                <CardContent className="p-3">
-                  <div className="flex items-center justify-between space-x-4">
-                    <div className="p-2 rounded-lg bg-gray-50">
-                      <app.icon className="w-5 h-5 text-gray-600" />
-                    </div>
-                    <div className="flex w-full justify-between items-center">
-                      <div>
-                        <h3 className="font-semibold text-sm">{app.name}</h3>
-                        <p className="text-xs text-gray-500">{app.category}</p>
-                      </div>
-                      <Button
-                        size="sm"
-                        className={`transition-colors ${
-                          !configuredApps[app.name]
-                            ? "bg-gray-100 text-gray-400 cursor-not-allowed"
-                            : installedApps[app.name]
-                            ? "bg-red-50 text-red-600 hover:bg-red-100"
-                            : "bg-blue-50 text-blue-600 hover:bg-blue-100"
-                        }`}
-                        disabled={!configuredApps[app.name]}
-                        onClick={() => handleGetClick(app.name)}
-                        variant="secondary">
-                        {installedApps[app.name] ? "Uninstall" : "Get"}
-                      </Button>
-                    </div>
-                  </div>
-                </CardContent>
-              </Card>
-=======
               <Drawer>
                 <DrawerTrigger asChild onClick={(e) => {
                   e.stopPropagation();
@@ -230,7 +192,6 @@
                   <p className="text-sm text-gray-500">{app.description}</p>
                 </DrawerContent>
               </Drawer>
->>>>>>> f08c1feb
             ))}
           </div>
           <div className="flex items-center gap-4 absolute bottom-0 left-0 w-full px-8 py-1 border-t border-gray-100">
